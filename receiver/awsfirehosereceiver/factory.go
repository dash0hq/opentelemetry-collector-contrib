// Copyright The OpenTelemetry Authors
// SPDX-License-Identifier: Apache-2.0

package awsfirehosereceiver // import "github.com/open-telemetry/opentelemetry-collector-contrib/receiver/awsfirehosereceiver"

import (
	"context"

	"go.opentelemetry.io/collector/component"
	"go.opentelemetry.io/collector/config/confighttp"
	"go.opentelemetry.io/collector/consumer"
	"go.opentelemetry.io/collector/receiver"

	"github.com/open-telemetry/opentelemetry-collector-contrib/receiver/awsfirehosereceiver/internal/metadata"
)

const (
	defaultEndpoint = "localhost:4433"
)

// NewFactory creates a receiver factory for awsfirehose. Currently, only
// available in metrics pipelines.
func NewFactory() receiver.Factory {
	return receiver.NewFactory(
		metadata.Type,
		createDefaultConfig,
		receiver.WithMetrics(createMetricsReceiver, metadata.MetricsStability),
		receiver.WithLogs(createLogsReceiver, metadata.LogsStability))
}

<<<<<<< HEAD
// validateRecordType checks the available record types for the
// passed in one and returns an error if not found.
func validateRecordType(recordType string) error {
	if _, ok := availableRecordTypes[recordType]; !ok {
		return errUnrecognizedRecordType
	}
	return nil
}

// defaultMetricsUnmarshalers creates a map of the available metrics
// unmarshalers.
func defaultMetricsUnmarshalers(logger *zap.Logger, buildInfo component.BuildInfo) map[string]pmetric.Unmarshaler {
	cwmsu := cwmetricstream.NewUnmarshaler(logger, buildInfo)
	otlpv1msu := otlpmetricstream.NewUnmarshaler(logger, buildInfo)
	return map[string]pmetric.Unmarshaler{
		cwmsu.Type():     cwmsu,
		otlpv1msu.Type(): otlpv1msu,
	}
}

// defaultLogsUnmarshalers creates a map of the available logs unmarshalers.
func defaultLogsUnmarshalers(logger *zap.Logger, buildInfo component.BuildInfo) map[string]plog.Unmarshaler {
	u := cwlog.NewUnmarshaler(logger, buildInfo)
	return map[string]plog.Unmarshaler{
		u.Type(): u,
	}
}

=======
>>>>>>> 81c5eee7
// createDefaultConfig creates a default config with the endpoint set
// to port 8443 and the record type set to the CloudWatch metric stream.
func createDefaultConfig() component.Config {
	return &Config{
		ServerConfig: confighttp.ServerConfig{
			Endpoint: defaultEndpoint,
		},
	}
}

// createMetricsReceiver implements the CreateMetrics function type.
func createMetricsReceiver(
	_ context.Context,
	set receiver.Settings,
	cfg component.Config,
	nextConsumer consumer.Metrics,
) (receiver.Metrics, error) {
<<<<<<< HEAD
	return newMetricsReceiver(cfg.(*Config), set, defaultMetricsUnmarshalers(set.Logger, set.BuildInfo), nextConsumer)
=======
	c := cfg.(*Config)
	handleDeprecatedConfig(c, set.Logger)
	return newMetricsReceiver(c, set, nextConsumer)
>>>>>>> 81c5eee7
}

// createMetricsReceiver implements the CreateMetricsReceiver function type.
func createLogsReceiver(
	_ context.Context,
	set receiver.Settings,
	cfg component.Config,
	nextConsumer consumer.Logs,
) (receiver.Logs, error) {
<<<<<<< HEAD
	return newLogsReceiver(cfg.(*Config), set, defaultLogsUnmarshalers(set.Logger, set.BuildInfo), nextConsumer)
=======
	c := cfg.(*Config)
	handleDeprecatedConfig(c, set.Logger)
	return newLogsReceiver(c, set, nextConsumer)
>>>>>>> 81c5eee7
}<|MERGE_RESOLUTION|>--- conflicted
+++ resolved
@@ -28,37 +28,6 @@
 		receiver.WithLogs(createLogsReceiver, metadata.LogsStability))
 }
 
-<<<<<<< HEAD
-// validateRecordType checks the available record types for the
-// passed in one and returns an error if not found.
-func validateRecordType(recordType string) error {
-	if _, ok := availableRecordTypes[recordType]; !ok {
-		return errUnrecognizedRecordType
-	}
-	return nil
-}
-
-// defaultMetricsUnmarshalers creates a map of the available metrics
-// unmarshalers.
-func defaultMetricsUnmarshalers(logger *zap.Logger, buildInfo component.BuildInfo) map[string]pmetric.Unmarshaler {
-	cwmsu := cwmetricstream.NewUnmarshaler(logger, buildInfo)
-	otlpv1msu := otlpmetricstream.NewUnmarshaler(logger, buildInfo)
-	return map[string]pmetric.Unmarshaler{
-		cwmsu.Type():     cwmsu,
-		otlpv1msu.Type(): otlpv1msu,
-	}
-}
-
-// defaultLogsUnmarshalers creates a map of the available logs unmarshalers.
-func defaultLogsUnmarshalers(logger *zap.Logger, buildInfo component.BuildInfo) map[string]plog.Unmarshaler {
-	u := cwlog.NewUnmarshaler(logger, buildInfo)
-	return map[string]plog.Unmarshaler{
-		u.Type(): u,
-	}
-}
-
-=======
->>>>>>> 81c5eee7
 // createDefaultConfig creates a default config with the endpoint set
 // to port 8443 and the record type set to the CloudWatch metric stream.
 func createDefaultConfig() component.Config {
@@ -76,13 +45,9 @@
 	cfg component.Config,
 	nextConsumer consumer.Metrics,
 ) (receiver.Metrics, error) {
-<<<<<<< HEAD
-	return newMetricsReceiver(cfg.(*Config), set, defaultMetricsUnmarshalers(set.Logger, set.BuildInfo), nextConsumer)
-=======
 	c := cfg.(*Config)
 	handleDeprecatedConfig(c, set.Logger)
 	return newMetricsReceiver(c, set, nextConsumer)
->>>>>>> 81c5eee7
 }
 
 // createMetricsReceiver implements the CreateMetricsReceiver function type.
@@ -92,11 +57,7 @@
 	cfg component.Config,
 	nextConsumer consumer.Logs,
 ) (receiver.Logs, error) {
-<<<<<<< HEAD
-	return newLogsReceiver(cfg.(*Config), set, defaultLogsUnmarshalers(set.Logger, set.BuildInfo), nextConsumer)
-=======
 	c := cfg.(*Config)
 	handleDeprecatedConfig(c, set.Logger)
 	return newLogsReceiver(c, set, nextConsumer)
->>>>>>> 81c5eee7
 }